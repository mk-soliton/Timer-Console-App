--- conflicted
+++ resolved
@@ -71,10 +71,6 @@
                 if logged_in_user is None:
                     console.print("[red]Login failed. Please try again.[/red]")
                     continue
-<<<<<<< HEAD
-
-=======
->>>>>>> e3d4d34f
             elif action == "Exit":
                 clear_console()
                 console.print(
@@ -96,12 +92,7 @@
                 )
                 task_controller.show_dashboard()  # Show the dashboard once
                 result = task_controller.show_task_menu()  # Show the task menu
-<<<<<<< HEAD
                 if result == "logout":  # Handle log out
-=======
-                if result == "logout":
-                    # Handle log out
->>>>>>> e3d4d34f
                     logged_in_user = None  # Reset the logged-in user
                     console.print(
                         "[bold magenta]Logged out successfully.[/bold magenta]"
